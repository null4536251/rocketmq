<?xml version="1.0" encoding="UTF-8"?>
<!--
  Licensed to the Apache Software Foundation (ASF) under one or more
  contributor license agreements.  See the NOTICE file distributed with
  this work for additional information regarding copyright ownership.
  The ASF licenses this file to You under the Apache License, Version 2.0
  (the "License"); you may not use this file except in compliance with
  the License.  You may obtain a copy of the License at

      http://www.apache.org/licenses/LICENSE-2.0

   Unless required by applicable law or agreed to in writing, software
   distributed under the License is distributed on an "AS IS" BASIS,
   WITHOUT WARRANTIES OR CONDITIONS OF ANY KIND, either express or implied.
   See the License for the specific language governing permissions and
   limitations under the License.
  -->

<project xmlns="http://maven.apache.org/POM/4.0.0" xmlns:xsi="http://www.w3.org/2001/XMLSchema-instance"
         xsi:schemaLocation="http://maven.apache.org/POM/4.0.0 http://maven.apache.org/maven-v4_0_0.xsd">
    <!--
        <parent>
            <groupId>org.sonatype.oss</groupId>
            <artifactId>oss-parent</artifactId>
            <version>7</version>
        </parent>
    -->

    <parent>
        <groupId>com.taobao</groupId>
        <artifactId>parent</artifactId>
        <version>1.0.2</version>
    </parent>


    <modelVersion>4.0.0</modelVersion>
    <inceptionYear>2012</inceptionYear>
    <groupId>com.alibaba.rocketmq</groupId>
    <artifactId>rocketmq-all</artifactId>
<<<<<<< HEAD
    <version>3.5.7-FIXED-RBL-SNAPSHOT</version>
=======
    <version>3.5.8-SNAPSHOT</version>
>>>>>>> d80563c2
    <packaging>pom</packaging>
    <name>rocketmq-all ${project.version}</name>
    <url>https://github.com/alibaba/rocketmq</url>

    <prerequisites>
        <maven>2.2.1</maven>
    </prerequisites>

    <modules>
        <module>rocketmq-client</module>
        <module>rocketmq-common</module>
        <module>rocketmq-broker</module>
        <module>rocketmq-tools</module>
        <module>rocketmq-store</module>
        <module>rocketmq-namesrv</module>
        <module>rocketmq-remoting</module>
        <module>rocketmq-example</module>
        <module>rocketmq-filtersrv</module>
        <module>rocketmq-srvutil</module>
    </modules>

    <developers>
        <developer>
            <id>vintagewang</id>
            <name>vintagewang</name>
            <roles>
                <role>project leader</role>
                <role>architect</role>
            </roles>
            <email>vintage.wang@gmail.com</email>
            <url>https://github.com/vintagewang</url>
            <timezone>8</timezone>
        </developer>
        <developer>
            <id>vongosling</id>
            <name>vongosling</name>
            <roles>
                <role>project leader</role>
                <role>architect</role>
            </roles>
            <email>fengjia10@gmail.com</email>
            <url>https://github.com/vongosling</url>
            <timezone>+8</timezone>
        </developer>
        <developer>
            <id>manhong</id>
            <name>manhong</name>
            <email>manhong.yqd@alibaba-inc.com</email>
            <url>https://github.com/YangJodie</url>
            <timezone>8</timezone>
        </developer>
        <developer>
            <id>mouyu</id>
            <name>mouyu</name>
            <email>lollipop_jin@126.com</email>
            <url>https://github.com/lollipopjin</url>
            <timezone>8</timezone>
        </developer>
    </developers>

    <licenses>
        <license>
            <name>Apache License, Version 2.0</name>
            <url>http://www.apache.org/licenses/LICENSE-2.0</url>
        </license>
    </licenses>

    <properties>
        <project.build.sourceEncoding>UTF-8</project.build.sourceEncoding>
        <!--maven properties -->
        <maven.test.skip>true</maven.test.skip>
        <maven.javadoc.skip>true</maven.javadoc.skip>
        <!-- compiler settings properties -->
        <maven.compiler.source>1.6</maven.compiler.source>
        <maven.compiler.target>1.6</maven.compiler.target>
    </properties>
    <scm>
        <url>git@gitlab.alibaba-inc.com:middleware/rocketmq.git</url>
        <connection>scm:git:git@gitlab.alibaba-inc.com:middleware/rocketmq.git</connection>
        <developerConnection>scm:git:git@gitlab.alibaba-inc.com:middleware/rocketmq.git</developerConnection>
    </scm>
    <build>
        <resources>
            <resource>
                <directory>src/main/resources</directory>
                <filtering>false</filtering>
            </resource>
        </resources>

        <plugins>
            <plugin>
                <groupId>org.codehaus.mojo</groupId>
                <artifactId>versions-maven-plugin</artifactId>
                <version>2.2</version>
            </plugin>
            <plugin>
                <groupId>com.github.vongosling</groupId>
                <artifactId>dependency-mediator-maven-plugin</artifactId>
                <version>1.0.2</version>
            </plugin>
            <plugin>
                <groupId>org.codehaus.mojo</groupId>
                <artifactId>clirr-maven-plugin</artifactId>
                <version>2.7</version>
            </plugin>
            <plugin>
                <artifactId>maven-enforcer-plugin</artifactId>
                <version>1.4.1</version>
                <executions>
                    <execution>
                        <id>enforce-ban-circular-dependencies</id>
                        <goals>
                            <goal>enforce</goal>
                        </goals>
                    </execution>
                </executions>
                <configuration>
                    <rules>
                        <banCircularDependencies/>
                    </rules>
                    <fail>true</fail>
                </configuration>
                <dependencies>
                    <dependency>
                        <groupId>org.codehaus.mojo</groupId>
                        <artifactId>extra-enforcer-rules</artifactId>
                        <version>1.0-beta-4</version>
                    </dependency>
                </dependencies>
            </plugin>
            <plugin>
                <artifactId>maven-compiler-plugin</artifactId>
                <version>3.5.1</version>
                <configuration>
                    <source>${maven.compiler.source}</source>
                    <target>${maven.compiler.target}</target>
                    <compilerVersion>${maven.compiler.source}</compilerVersion>
                    <showDeprecation>true</showDeprecation>
                    <showWarnings>true</showWarnings>
                </configuration>
            </plugin>
            <plugin>
                <artifactId>maven-surefire-plugin</artifactId>
                <version>2.19.1</version>
                <configuration>
                    <argLine>-Xms512m -Xmx1024m</argLine>
                    <includes>
                        <include>**/*Test.java</include>
                    </includes>
                    <excludes>
                        <exclude>com/alibaba/rocketmq/remoting/ExceptionTest.java</exclude>
                        <exclude>com/alibaba/rocketmq/remoting/SyncInvokeTest.java</exclude>
                        <exclude>com/alibaba/rocketmq/remoting/NettyIdleTest.java</exclude>
                        <exclude>com/alibaba/rocketmq/remoting/NettyConnectionTest.java</exclude>
                        <exclude>com/alibaba/rocketmq/common/filter/PolishExprTest.java</exclude>
                        <exclude>com/alibaba/rocketmq/common/protocol/MQProtosHelperTest.java</exclude>
                        <exclude>com/alibaba/rocketmq/client/consumer/loadbalance/AllocateMessageQueueAveragelyTest.java</exclude>
                        <exclude>com/alibaba/rocketmq/store/RecoverTest.java</exclude>
                        <exclude>com/alibaba/rocketmq/broker/api/SendMessageTest.java</exclude>
                        <exclude>com/alibaba/rocketmq/test/integration/*/*.java</exclude>
                        <exclude>com/alibaba/rocketmq/test/integration/BaseTest.java</exclude>
                        <exclude>com/alibaba/rocketmq/test/*/*.java</exclude>
                        <exclude>com/alibaba/rocketmq/test/BaseTest.java</exclude>
                    </excludes>
                </configuration>
            </plugin>
            <plugin>
                <artifactId>maven-assembly-plugin</artifactId>
                <version>2.6</version>
                <configuration>
                    <finalName>alibaba-rocketmq</finalName>
                    <descriptors>
                        <descriptor>release.xml</descriptor>
                    </descriptors>
                </configuration>
            </plugin>

            <!--
                        <plugin>
                            <artifactId>maven-assembly-plugin</artifactId>
                            <configuration>
                                <finalName>alibaba-rocketmq-client-java-${project.version}</finalName>
                                <descriptors>
                                    <descriptor>release-client.xml</descriptor>
                                </descriptors>
                            </configuration>
                        </plugin>
            -->

            <plugin>
                <artifactId>maven-javadoc-plugin</artifactId>
                <version>2.10.4</version>
                <executions>
                    <execution>
                        <id>attach-javadocs</id>
                        <goals>
                            <goal>jar</goal>
                        </goals>
                    </execution>
                </executions>
            </plugin>
            <plugin>
                <artifactId>maven-source-plugin</artifactId>
                <version>3.0.1</version>
                <executions>
                    <execution>
                        <id>attach-sources</id>
                        <goals>
                            <goal>jar</goal>
                        </goals>
                    </execution>
                </executions>
            </plugin>
            <plugin>
                <artifactId>maven-help-plugin</artifactId>
                <version>2.2</version>
                <executions>
                    <execution>
                        <id>generate-effective-dependencies-pom</id>
                        <phase>generate-resources</phase>
                        <goals>
                            <goal>effective-pom</goal>
                        </goals>
                        <configuration>
                            <output>${project.build.directory}/effective-pom/effective-dependencies.xml</output>
                        </configuration>
                    </execution>
                </executions>
            </plugin>
            <plugin>
                <groupId>org.apache.maven.plugins</groupId>
                <artifactId>maven-checkstyle-plugin</artifactId>
                <version>2.17</version>
                <executions>
                    <execution>
                        <id>verify</id>
                        <phase>verify</phase>
                        <configuration>
                            <configLocation>checkstyle/checkstyle.xml</configLocation>
                            <encoding>UTF-8</encoding>
                            <consoleOutput>true</consoleOutput>
                            <failsOnError>true</failsOnError>
                        </configuration>
                        <goals>
                            <goal>check</goal>
                        </goals>
                    </execution>
                </executions>
            </plugin>
        </plugins>
    </build>

    <profiles>
        <profile>
            <id>jdk8</id>
            <activation>
                <jdk>[1.8,)</jdk>
            </activation>
            <!-- Disable doclint under JDK 8 -->
            <reporting>
                <plugins>
                    <plugin>
                        <artifactId>maven-javadoc-plugin</artifactId>
                        <version>2.10.4</version>
                        <configuration>
                            <additionalparam>-Xdoclint:none</additionalparam>
                        </configuration>
                    </plugin>
                </plugins>
            </reporting>
            <build>
                <plugins>
                    <plugin>
                        <artifactId>maven-javadoc-plugin</artifactId>
                        <version>2.10.4</version>
                        <configuration>
                            <additionalparam>-Xdoclint:none</additionalparam>
                        </configuration>
                    </plugin>
                </plugins>
            </build>
        </profile>
        <profile>
            <id>release-sign-artifacts</id>
            <activation>
                <property>
                    <name>performRelease</name>
                    <value>true</value>
                </property>
            </activation>
            <build>
                <plugins>
                    <plugin>
                        <artifactId>maven-gpg-plugin</artifactId>
                        <version>1.6</version>
                        <executions>
                            <execution>
                                <id>sign-artifacts</id>
                                <phase>verify</phase>
                                <goals>
                                    <goal>sign</goal>
                                </goals>
                            </execution>
                        </executions>
                    </plugin>
                </plugins>
            </build>
        </profile>
    </profiles>

    <dependencyManagement>
        <dependencies>
            <dependency>
                <groupId>${project.groupId}</groupId>
                <artifactId>rocketmq-client</artifactId>
                <version>${project.version}</version>
            </dependency>
            <dependency>
                <groupId>${project.groupId}</groupId>
                <artifactId>rocketmq-broker</artifactId>
                <version>${project.version}</version>
            </dependency>
            <dependency>
                <groupId>${project.groupId}</groupId>
                <artifactId>rocketmq-common</artifactId>
                <version>${project.version}</version>
            </dependency>
            <dependency>
                <groupId>${project.groupId}</groupId>
                <artifactId>rocketmq-store</artifactId>
                <version>${project.version}</version>
            </dependency>
            <dependency>
                <groupId>${project.groupId}</groupId>
                <artifactId>rocketmq-namesrv</artifactId>
                <version>${project.version}</version>
            </dependency>
            <dependency>
                <groupId>${project.groupId}</groupId>
                <artifactId>rocketmq-tools</artifactId>
                <version>${project.version}</version>
            </dependency>
            <dependency>
                <groupId>${project.groupId}</groupId>
                <artifactId>rocketmq-remoting</artifactId>
                <version>${project.version}</version>
            </dependency>
            <dependency>
                <groupId>${project.groupId}</groupId>
                <artifactId>rocketmq-qatest</artifactId>
                <version>${project.version}</version>
            </dependency>
            <dependency>
                <groupId>${project.groupId}</groupId>
                <artifactId>rocketmq-filtersrv</artifactId>
                <version>${project.version}</version>
            </dependency>
            <dependency>
                <groupId>${project.groupId}</groupId>
                <artifactId>rocketmq-srvutil</artifactId>
                <version>${project.version}</version>
            </dependency>
            <dependency>
                <groupId>junit</groupId>
                <artifactId>junit</artifactId>
                <version>4.11</version>
                <scope>test</scope>
            </dependency>
            <dependency>
                <groupId>org.slf4j</groupId>
                <artifactId>slf4j-api</artifactId>
                <version>1.7.5</version>
            </dependency>
            <dependency>
                <groupId>ch.qos.logback</groupId>
                <artifactId>logback-classic</artifactId>
                <version>1.0.13</version>
            </dependency>
            <dependency>
                <groupId>ch.qos.logback</groupId>
                <artifactId>logback-core</artifactId>
                <version>1.0.13</version>
            </dependency>
            <dependency>
                <groupId>commons-io</groupId>
                <artifactId>commons-io</artifactId>
                <version>2.4</version>
            </dependency>
            <dependency>
                <groupId>commons-cli</groupId>
                <artifactId>commons-cli</artifactId>
                <version>1.2</version>
            </dependency>
            <dependency>
                <groupId>io.netty</groupId>
                <artifactId>netty-all</artifactId>
                <version>4.0.36.Final</version>
            </dependency>
            <dependency>
                <groupId>com.alibaba</groupId>
                <artifactId>fastjson</artifactId>
                <version>1.2.12</version>
            </dependency>
            <dependency>
                <groupId>mysql</groupId>
                <artifactId>mysql-connector-java</artifactId>
                <version>5.1.31</version>
            </dependency>
            <dependency>
                <groupId>org.apache.derby</groupId>
                <artifactId>derby</artifactId>
                <version>10.10.2.0</version>
            </dependency>
            <dependency>
                <groupId>org.javassist</groupId>
                <artifactId>javassist</artifactId>
                <version>3.20.0-GA</version>
            </dependency>
            <dependency>
                <groupId>org.apache.commons</groupId>
                <artifactId>commons-lang3</artifactId>
                <version>3.4</version>
            </dependency>
            <dependency>
                <groupId>net.java.dev.jna</groupId>
                <artifactId>jna</artifactId>
                <version>4.2.2</version>
            </dependency>
        </dependencies>
    </dependencyManagement>
</project>


<|MERGE_RESOLUTION|>--- conflicted
+++ resolved
@@ -37,11 +37,7 @@
     <inceptionYear>2012</inceptionYear>
     <groupId>com.alibaba.rocketmq</groupId>
     <artifactId>rocketmq-all</artifactId>
-<<<<<<< HEAD
-    <version>3.5.7-FIXED-RBL-SNAPSHOT</version>
-=======
     <version>3.5.8-SNAPSHOT</version>
->>>>>>> d80563c2
     <packaging>pom</packaging>
     <name>rocketmq-all ${project.version}</name>
     <url>https://github.com/alibaba/rocketmq</url>
