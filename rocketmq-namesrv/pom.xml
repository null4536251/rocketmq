<!--
  Licensed to the Apache Software Foundation (ASF) under one or more
  contributor license agreements.  See the NOTICE file distributed with
  this work for additional information regarding copyright ownership.
  The ASF licenses this file to You under the Apache License, Version 2.0
  (the "License"); you may not use this file except in compliance with
  the License.  You may obtain a copy of the License at

      http://www.apache.org/licenses/LICENSE-2.0

   Unless required by applicable law or agreed to in writing, software
   distributed under the License is distributed on an "AS IS" BASIS,
   WITHOUT WARRANTIES OR CONDITIONS OF ANY KIND, either express or implied.
   See the License for the specific language governing permissions and
   limitations under the License.
  -->

<project xmlns="http://maven.apache.org/POM/4.0.0" xmlns:xsi="http://www.w3.org/2001/XMLSchema-instance"
         xsi:schemaLocation="http://maven.apache.org/POM/4.0.0 http://maven.apache.org/xsd/maven-4.0.0.xsd">
    <parent>
        <groupId>com.alibaba.rocketmq</groupId>
        <artifactId>rocketmq-all</artifactId>
<<<<<<< HEAD
        <version>3.5.7-FIXED-RBL-SNAPSHOT</version>
=======
        <version>3.5.8-SNAPSHOT</version>
>>>>>>> d80563c2
    </parent>

    <modelVersion>4.0.0</modelVersion>
    <packaging>jar</packaging>
    <artifactId>rocketmq-namesrv</artifactId>
    <name>rocketmq-namesrv ${project.version}</name>

    <dependencies>
        <dependency>
            <groupId>junit</groupId>
            <artifactId>junit</artifactId>
            <scope>test</scope>
        </dependency>
        <dependency>
            <groupId>com.alibaba.rocketmq</groupId>
            <artifactId>rocketmq-client</artifactId>
        </dependency>
        <dependency>
            <groupId>com.alibaba.rocketmq</groupId>
            <artifactId>rocketmq-tools</artifactId>
        </dependency>
        <dependency>
            <groupId>${project.groupId}</groupId>
            <artifactId>rocketmq-srvutil</artifactId>
        </dependency>
        <dependency>
            <groupId>ch.qos.logback</groupId>
            <artifactId>logback-classic</artifactId>
        </dependency>
        <dependency>
            <groupId>ch.qos.logback</groupId>
            <artifactId>logback-core</artifactId>
        </dependency>
    </dependencies>
</project><|MERGE_RESOLUTION|>--- conflicted
+++ resolved
@@ -20,11 +20,7 @@
     <parent>
         <groupId>com.alibaba.rocketmq</groupId>
         <artifactId>rocketmq-all</artifactId>
-<<<<<<< HEAD
-        <version>3.5.7-FIXED-RBL-SNAPSHOT</version>
-=======
         <version>3.5.8-SNAPSHOT</version>
->>>>>>> d80563c2
     </parent>
 
     <modelVersion>4.0.0</modelVersion>
